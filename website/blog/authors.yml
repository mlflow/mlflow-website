mlflow-maintainers:
  name: MLflow maintainers
  title: MLflow maintainers
  url: https://github.com/mlflow/mlflow.git
  image_url: https://github.com/mlflow-automation.png

daniel-liden:
  name: Daniel Liden
  title: Developer Advocate at Databricks
  url: https://www.linkedin.com/in/danielliden
  image_url: /img/authors/daniel_liden.png

carly-akerly:
  name: Carly Akerly
  title: OSS Marketing Consultant at The Linux Foundation
  url: https://www.linkedin.com/in/carlyakerly/
  image_url: /img/authors/carly.png

abe-omorogbe:
  name: Abe Omorogbe
  title: Product Manager, ML at Databricks
  url: https://www.linkedin.com/in/abeomor/
  image_url: /img/authors/abe.png

ben:
  name: Ben Wilson
  title: Software Engineer at Databricks
  url: https://www.linkedin.com/in/benjamin-wilson-arch/
  image_url: /img/authors/ben.png

yun-park:
  name: Yun Park
  title: Software Engineer at Databricks
  url: https://www.linkedin.com/in/yunpark93/
  image_url: /img/authors/yun.png

chen-qian:
  name: Chen Qian
  title: Software Engineer at Databricks
  url: https://www.linkedin.com/in/thomas-chen-qian/
  image_url: /img/authors/chen.png

jesse-chan:
  name: Jesse Chan
  title: Software Engineer at Databricks

hubert-zub:
  name: Hubert Zub
  title: Software Engineer at Databricks
  url: https://www.linkedin.com/in/hubert-zub/
  image_url: /img/authors/hubert.png

puneet-jain:
  name: Puneet Jain
  title: Sr. Specialist Solutions Architect at Databricks
  url: https://www.linkedin.com/in/puneetjain159/
  image_url: /img/authors/puneet.png

avinash-sooriyarachchi:
  name: Avinash Sooriyarachchi
  title: Sr. Solutions Architect at Databricks
  url: https://www.linkedin.com/in/avi-data-ml/
  image_url: /img/authors/avinash.png

<<<<<<< HEAD
michael-berk:
  name: Michael Berk
  title: Sr. Resident Solutions Architect at Databricks
  url: https://www.linkedin.com/in/-michael-berk/
  image_url: /img/authors/michael_berk.png
=======
hugo-carvalho:
  name: Hugo Carvalho
  title: Machine Learning Analyst at adidas
  url: https://www.linkedin.com/in/hugodscarvalho/
  image_url: /img/authors/hugo_carvalho.png

joana-ferreira:
  name: Joana Ferreira
  title: Machine Learning Engineer at adidas
  url: https://www.linkedin.com/in/joanaferreira96/
  image_url: /img/authors/joana_ferreira.png

rahul-pandey:
  name: Rahul Pandey
  title: Sr. Solutions Architect at adidas
  url: https://www.linkedin.com/in/rahulpandey1901/
  image_url: /img/ambassadors/Rahul_Pandey.png

filipe-miranda:
  name: Filipe Miranda
  title: Sr. Data Engineer at adidas
  url: https://www.linkedin.com/in/filipe-miranda-b576b186/
  image_url: /img/authors/filipe_miranda.png
>>>>>>> 24c751c1
<|MERGE_RESOLUTION|>--- conflicted
+++ resolved
@@ -62,13 +62,6 @@
   url: https://www.linkedin.com/in/avi-data-ml/
   image_url: /img/authors/avinash.png
 
-<<<<<<< HEAD
-michael-berk:
-  name: Michael Berk
-  title: Sr. Resident Solutions Architect at Databricks
-  url: https://www.linkedin.com/in/-michael-berk/
-  image_url: /img/authors/michael_berk.png
-=======
 hugo-carvalho:
   name: Hugo Carvalho
   title: Machine Learning Analyst at adidas
@@ -92,4 +85,9 @@
   title: Sr. Data Engineer at adidas
   url: https://www.linkedin.com/in/filipe-miranda-b576b186/
   image_url: /img/authors/filipe_miranda.png
->>>>>>> 24c751c1
+
+michael-berk:
+  name: Michael Berk
+  title: Sr. Resident Solutions Architect at Databricks
+  url: https://www.linkedin.com/in/-michael-berk/
+  image_url: /img/authors/michael_berk.png