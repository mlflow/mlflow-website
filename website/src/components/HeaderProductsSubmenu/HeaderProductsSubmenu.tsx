--- conflicted
+++ resolved
@@ -15,13 +15,8 @@
         </div>
         <div className="flex flex-col gap-3">
           <span className="text-[#F7F8F8]/60 text-sm">Features</span>
-<<<<<<< HEAD
           <div className="flex flex-row gap-4">
             <div className="min-w-50 flex flex-col gap-4 md:gap-1">
-=======
-          <div className="flex flex-row gap-8">
-            <div className="min-w-40 flex flex-col gap-4 md:gap-1">
->>>>>>> b3bd6d8b
               <HeaderMenuItem
                 href="/genai/observability"
                 label="Observability"
